<?xml version="1.0" encoding="UTF-8"?>
<!--
  Licensed to the Apache Software Foundation (ASF) under one or more
  contributor license agreements.  See the NOTICE file distributed with
  this work for additional information regarding copyright ownership.
  The ASF licenses this file to You under the Apache License, Version 2.0
  (the "License"); you may not use this file except in compliance with
  the License.  You may obtain a copy of the License at

  http://www.apache.org/licenses/LICENSE-2.0

  Unless required by applicable law or agreed to in writing, software
  distributed under the License is distributed on an "AS IS" BASIS,
  WITHOUT WARRANTIES OR CONDITIONS OF ANY KIND, either express or implied.
  See the License for the specific language governing permissions and
  limitations under the License.
-->
<project xmlns="http://maven.apache.org/POM/4.0.0" xmlns:xsi="http://www.w3.org/2001/XMLSchema-instance" xsi:schemaLocation="http://maven.apache.org/POM/4.0.0 http://maven.apache.org/maven-v4_0_0.xsd">

  <modelVersion>4.0.0</modelVersion>

  <parent>
    <groupId>org.apache.activemq</groupId>
    <artifactId>activemq-parent</artifactId>
<<<<<<< HEAD
    <version>5.16.1-SNAPSHOT</version>
=======
    <version>5.16.5-SNAPSHOT</version>
>>>>>>> 072217f3
  </parent>

  <artifactId>activemq-stomp</artifactId>
  <packaging>jar</packaging>
  <name>ActiveMQ :: STOMP Protocol</name>
  <description>The ActiveMQ STOMP Protocol Implementation</description>

  <dependencies>

    <!-- =============================== -->
    <!-- Required Dependencies -->
    <!-- =============================== -->
    <dependency>
      <groupId>${project.groupId}</groupId>
      <artifactId>activemq-broker</artifactId>
    </dependency>

    <!-- =============================== -->
    <!-- Optional Dependencies           -->
    <!-- =============================== -->
    <dependency>
      <groupId>com.thoughtworks.xstream</groupId>
      <artifactId>xstream</artifactId>
      <optional>true</optional>
    </dependency>
    <dependency>
      <groupId>org.codehaus.jettison</groupId>
      <artifactId>jettison</artifactId>
      <optional>true</optional>
    </dependency>

    <!-- =============================== -->
    <!-- Testing Dependencies            -->
    <!-- =============================== -->

    <dependency>
      <groupId>${project.groupId}</groupId>
      <artifactId>activemq-kahadb-store</artifactId>
      <scope>test</scope>
    </dependency>
    <dependency>
      <groupId>${project.groupId}</groupId>
      <artifactId>activemq-broker</artifactId>
      <type>test-jar</type>
      <scope>test</scope>
    </dependency>
    <dependency>
      <groupId>${project.groupId}</groupId>
      <artifactId>activemq-jaas</artifactId>
      <scope>test</scope>
    </dependency>
    <dependency>
      <groupId>org.springframework</groupId>
      <artifactId>spring-context</artifactId>
      <scope>test</scope>
    </dependency>
    <dependency>
      <groupId>junit</groupId>
      <artifactId>junit</artifactId>
      <scope>test</scope>
    </dependency>
    <dependency>
      <groupId>org.mockito</groupId>
      <artifactId>mockito-core</artifactId>
      <scope>test</scope>
    </dependency>
    <dependency>
      <groupId>org.slf4j</groupId>
      <artifactId>slf4j-reload4j</artifactId>
      <scope>test</scope>
    </dependency>
  </dependencies>

  <build>
    <resources>
      <resource>
        <directory>${project.basedir}/src/main/resources</directory>
        <includes>
          <include>**/*</include>
        </includes>
      </resource>
      <resource>
        <directory>${project.basedir}/src/main/filtered-resources</directory>
        <filtering>true</filtering>
        <includes>
          <include>**/*</include>
        </includes>
      </resource>
    </resources>

    <plugins>
      <plugin>
        <artifactId>maven-surefire-plugin</artifactId>
        <configuration>
          <forkCount>1</forkCount>
          <reuseForks>false</reuseForks>
          <argLine>${surefire.argLine}</argLine>
          <runOrder>alphabetical</runOrder>
          <failIfNoTests>false</failIfNoTests>
          <systemProperties>
            <property>
              <name>org.apache.activemq.default.directory.prefix</name>
              <value>target/</value>
            </property>
          </systemProperties>
          <includes>
            <include>**/*Test.*</include>
          </includes>
          <excludes>
            <exclude>**/StompNIOSSLLoadTest.java</exclude>
          </excludes>
        </configuration>
      </plugin>
    </plugins>
  </build>

    <profiles>
      <profile>
        <id>activemq.tests-sanity</id>
        <activation>
          <property>
            <name>activemq.tests</name>
            <value>smoke</value>
          </property>
        </activation>
        <build>
          <plugins>
            <plugin>
              <artifactId>maven-surefire-plugin</artifactId>
              <configuration>
                <includes>
                  <include>**/StompPrefetchTest.*</include>
                  <include>**/Stomp12Test.*</include>
                  <include>**/Stomp12NIOTest.*</include>
                  <include>**/StompTelnetTest.*</include>
                </includes>
              </configuration>
            </plugin>
          </plugins>
        </build>
      </profile>
    <profile>
      <id>activemq.tests-autoTransport</id>
      <activation>
        <property>
          <name>activemq.tests</name>
          <value>autoTransport</value>
        </property>
      </activation>
      <build>
        <plugins>
          <plugin>
            <artifactId>maven-surefire-plugin</artifactId>
            <configuration>
              <includes>
                <include>**/auto/*Test.java</include>
              </includes>
            </configuration>
          </plugin>
        </plugins>
      </build>
    </profile>

        <profile>
            <id>activemq.tests.windows.excludes</id>
            <activation>
                <os>
                    <family>Windows</family>
                </os>
            </activation>
            <build>
                <plugins>
                    <plugin>
                        <artifactId>maven-surefire-plugin</artifactId>
                        <configuration>
                            <excludes combine.children="append">
                                <exclude>**/Stomp11*.*</exclude>
                                <exclude>**/Stomp12*.*</exclude>
                                <exclude>**/Stomp*LoadTest.*</exclude>
                            </excludes>
                        </configuration>
                    </plugin>
                </plugins>
            </build>
        </profile>
        <profile>
            <id>activemq.tests.solaris.excludes</id>
            <activation>
                <property>
                    <name>os.name</name>
                    <value>SunOS</value>
                </property>
            </activation>
            <build>
                <plugins>
                    <plugin>
                        <artifactId>maven-surefire-plugin</artifactId>
                        <configuration>
                            <excludes combine.children="append">
                                <exclude>*NIO*/*.*</exclude>
                            </excludes>
                        </configuration>
                    </plugin>
                </plugins>
            </build>
        </profile>
        <profile>
            <id>activemq.tests.aix.excludes</id>
            <activation>
                <os>
                    <family>aix</family>
                </os>
            </activation>
            <build>
                <plugins>
                    <plugin>
                        <artifactId>maven-surefire-plugin</artifactId>
                        <configuration>
                            <excludes combine.children="append">
                                <exclude>**/Stomp11*.*</exclude>
                                <exclude>**/Stomp12*.*</exclude>
                                <exclude>**/Stomp*LoadTest.*</exclude>
                            </excludes>
                        </configuration>
                    </plugin>
                </plugins>
            </build>
        </profile>
    </profiles>
</project><|MERGE_RESOLUTION|>--- conflicted
+++ resolved
@@ -22,11 +22,7 @@
   <parent>
     <groupId>org.apache.activemq</groupId>
     <artifactId>activemq-parent</artifactId>
-<<<<<<< HEAD
-    <version>5.16.1-SNAPSHOT</version>
-=======
     <version>5.16.5-SNAPSHOT</version>
->>>>>>> 072217f3
   </parent>
 
   <artifactId>activemq-stomp</artifactId>

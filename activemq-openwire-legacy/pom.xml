--- conflicted
+++ resolved
@@ -22,11 +22,7 @@
   <parent>
     <groupId>org.apache.activemq</groupId>
     <artifactId>activemq-parent</artifactId>
-<<<<<<< HEAD
     <version>5.17.5-TT.2-SNAPSHOT</version>
-=======
-    <version>5.17.7-SNAPSHOT</version>
->>>>>>> 7fcc6bcb
   </parent>
 
   <artifactId>activemq-openwire-legacy</artifactId>

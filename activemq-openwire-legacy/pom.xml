<?xml version="1.0" encoding="UTF-8"?>
<!--
  Licensed to the Apache Software Foundation (ASF) under one or more
  contributor license agreements.  See the NOTICE file distributed with
  this work for additional information regarding copyright ownership.
  The ASF licenses this file to You under the Apache License, Version 2.0
  (the "License"); you may not use this file except in compliance with
  the License.  You may obtain a copy of the License at

  http://www.apache.org/licenses/LICENSE-2.0

  Unless required by applicable law or agreed to in writing, software
  distributed under the License is distributed on an "AS IS" BASIS,
  WITHOUT WARRANTIES OR CONDITIONS OF ANY KIND, either express or implied.
  See the License for the specific language governing permissions and
  limitations under the License.
-->
<project xmlns="http://maven.apache.org/POM/4.0.0" xmlns:xsi="http://www.w3.org/2001/XMLSchema-instance" xsi:schemaLocation="http://maven.apache.org/POM/4.0.0 http://maven.apache.org/maven-v4_0_0.xsd">

  <modelVersion>4.0.0</modelVersion>

  <parent>
    <groupId>org.apache.activemq</groupId>
    <artifactId>activemq-parent</artifactId>
<<<<<<< HEAD
    <version>5.15.15-TT.16-SNAPSHOT</version>
=======
    <version>5.15.17-SNAPSHOT</version>
>>>>>>> 31f33c0e
  </parent>

  <artifactId>activemq-openwire-legacy</artifactId>
  <packaging>jar</packaging>
  <name>ActiveMQ :: Openwire Legacy Support</name>
  <description>The ActiveMQ Openwire Legacy Support Module</description>

  <dependencies>
    <dependency>
      <groupId>org.apache.activemq</groupId>
      <artifactId>activemq-client</artifactId>
    </dependency>

    <dependency>
      <groupId>org.apache.activemq</groupId>
      <artifactId>activemq-client</artifactId>
      <type>test-jar</type>
      <scope>test</scope>
    </dependency>
    <dependency>
      <groupId>junit</groupId>
      <artifactId>junit</artifactId>
      <scope>test</scope>
    </dependency>
  </dependencies>

</project><|MERGE_RESOLUTION|>--- conflicted
+++ resolved
@@ -22,11 +22,7 @@
   <parent>
     <groupId>org.apache.activemq</groupId>
     <artifactId>activemq-parent</artifactId>
-<<<<<<< HEAD
     <version>5.15.15-TT.16-SNAPSHOT</version>
-=======
-    <version>5.15.17-SNAPSHOT</version>
->>>>>>> 31f33c0e
   </parent>
 
   <artifactId>activemq-openwire-legacy</artifactId>

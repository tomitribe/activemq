--- conflicted
+++ resolved
@@ -22,11 +22,7 @@
   <parent>
     <groupId>org.apache.activemq</groupId>
     <artifactId>activemq-parent</artifactId>
-<<<<<<< HEAD
     <version>5.16.6-TT.6-SNAPSHOT</version>
-=======
-    <version>5.16.8-SNAPSHOT</version>
->>>>>>> 7115a895
   </parent>
 
   <artifactId>activemq-client</artifactId>
